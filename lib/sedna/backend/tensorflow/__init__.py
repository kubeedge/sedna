# Copyright 2021 The KubeEdge Authors.
#
# Licensed under the Apache License, Version 2.0 (the "License");
# you may not use this file except in compliance with the License.
# You may obtain a copy of the License at
#
#     http://www.apache.org/licenses/LICENSE-2.0
#
# Unless required by applicable law or agreed to in writing, software
# distributed under the License is distributed on an "AS IS" BASIS,
# WITHOUT WARRANTIES OR CONDITIONS OF ANY KIND, either express or implied.
# See the License for the specific language governing permissions and
# limitations under the License.

import os

import numpy as np
import tensorflow as tf

from sedna.backend.base import BackendBase
from sedna.common.file_ops import FileOps


if hasattr(tf, "compat"):
    # version 2.0 tf
    ConfigProto = tf.compat.v1.ConfigProto
    Session = tf.compat.v1.Session
    reset_default_graph = tf.compat.v1.reset_default_graph
else:
    # version 1
    ConfigProto = tf.ConfigProto
    Session = tf.Session
    reset_default_graph = tf.reset_default_graph


class TFBackend(BackendBase):

    def __init__(self, estimator, fine_tune=True, **kwargs):
        super(TFBackend, self).__init__(
            estimator=estimator, fine_tune=fine_tune, **kwargs)
        self.framework = "tensorflow"
        sess_config = self._init_gpu_session_config(
        ) if self.use_cuda else self._init_cpu_session_config()
        self.graph = tf.Graph()

        with self.graph.as_default():
            self.sess = Session(config=sess_config)
        if callable(self.estimator):
            self.estimator = self.estimator()

    @staticmethod
    def _init_cpu_session_config():
        sess_config = ConfigProto(allow_soft_placement=True)
        return sess_config

    @staticmethod
    def _init_gpu_session_config():
        sess_config = ConfigProto(
            log_device_placement=True, allow_soft_placement=True)
        sess_config.gpu_options.per_process_gpu_memory_fraction = 0.7
        sess_config.gpu_options.allow_growth = True
        return sess_config

    def train(self, train_data, valid_data=None, **kwargs):
        if callable(self.estimator):
            self.estimator = self.estimator()
        if self.fine_tune and FileOps.exists(self.model_save_path):
            self.finetune()
        self.has_load = True
        varkw = self.parse_kwargs(self.estimator.train, **kwargs)
        return self.estimator.train(
            train_data=train_data,
            valid_data=valid_data,
            **varkw
        )

    def predict(self, data, **kwargs):
        if not self.has_load:
<<<<<<< HEAD
            reset_default_graph()
            self.load()
        varkw = self.parse_kwargs(self.estimator.predict, **kwargs)
        return self.estimator.predict(data=data, **varkw)
=======
            tf.reset_default_graph()
            self.sess = self.load()
        return self.estimator.predict(data, **kwargs)
>>>>>>> a42a87ab

    def evaluate(self, data, **kwargs):
        if not self.has_load:
            reset_default_graph()
            self.load()
        varkw = self.parse_kwargs(self.estimator.evaluate, **kwargs)
        return self.estimator.evaluate(data, **varkw)

    def finetune(self):
        """todo: no support yet"""

    def load_weights(self):
        model_path = FileOps.join_path(self.model_save_path, self.model_name)
        if os.path.exists(model_path):
            self.estimator.load_weights(model_path)

    def get_weights(self):
        """todo: no support yet"""

    def set_weights(self, weights):
        """todo: no support yet"""

    def model_info(self, model, relpath=None, result=None):
        ckpt = os.path.dirname(model)
        _, _type = os.path.splitext(model)
        if relpath:
            _url = FileOps.remove_path_prefix(model, relpath)
            ckpt_url = FileOps.remove_path_prefix(ckpt, relpath)
        else:
            _url = model
            ckpt_url = ckpt
        _type - _type.lstrip(".").lower()
        results = [{
                "format": _type,
                "url": _url,
                "metrics": result
            }]
        if _type == "pb":  # report ckpt path when model save as pb file
            results.append({
                "format": "ckpt",
                "url": ckpt_url,
                "metrics": result
            })
        return results


class KerasBackend(TFBackend):
    def __init__(self, estimator, fine_tune=True, **kwargs):
        super(TFBackend, self).__init__(
            estimator=estimator, fine_tune=fine_tune, **kwargs)
        self.framework = "keras"

    def set_session(self):
        from keras.backend.tensorflow_backend import set_session
        set_session(self.sess)

    def finetune(self):
        return self.load_weights()

    def get_weights(self):
        return list(map(lambda x: x.tolist(), self.estimator.get_weights()))

    def set_weights(self, weights):
        weights = [np.array(x) for x in weights]
        self.estimator.set_weights(weights)<|MERGE_RESOLUTION|>--- conflicted
+++ resolved
@@ -76,16 +76,10 @@
 
     def predict(self, data, **kwargs):
         if not self.has_load:
-<<<<<<< HEAD
             reset_default_graph()
             self.load()
         varkw = self.parse_kwargs(self.estimator.predict, **kwargs)
         return self.estimator.predict(data=data, **varkw)
-=======
-            tf.reset_default_graph()
-            self.sess = self.load()
-        return self.estimator.predict(data, **kwargs)
->>>>>>> a42a87ab
 
     def evaluate(self, data, **kwargs):
         if not self.has_load:
