# Copyright 2021 The KubeEdge Authors.
#
# Licensed under the Apache License, Version 2.0 (the "License");
# you may not use this file except in compliance with the License.
# You may obtain a copy of the License at
#
#     http://www.apache.org/licenses/LICENSE-2.0
#
# Unless required by applicable law or agreed to in writing, software
# distributed under the License is distributed on an "AS IS" BASIS,
# WITHOUT WARRANTIES OR CONDITIONS OF ANY KIND, either express or implied.
# See the License for the specific language governing permissions and
# limitations under the License.

"""Framework Backend class."""

import os
import warnings

from sedna.common.config import BaseConfig


def set_backend(estimator=None, config=None):
    """Create Trainer class"""
    if estimator is None:
        return None
    if config is None:
        config = BaseConfig()
    use_cuda = False
    use_npu = False
    backend_type = os.getenv(
        'BACKEND_TYPE', config.get("backend_type", "UNKNOWN")
    )
    backend_type = str(backend_type).upper()
    device_category = os.getenv(
        'DEVICE_CATEGORY', config.get("device_category", "CPU")
    )

    # NPU>GPU>CPU
    if device_category == "NPU":
        use_npu = True
        os.environ['DEVICE_CATEGORY'] = "NPU"
    elif 'CUDA_VISIBLE_DEVICES' in os.environ:
        os.environ['DEVICE_CATEGORY'] = 'GPU'
        use_cuda = True
    else:
        os.environ['DEVICE_CATEGORY'] = device_category

    if backend_type == "TENSORFLOW":
        from sedna.backend.tensorflow import TFBackend as REGISTER
    elif backend_type == "KERAS":
        from sedna.backend.tensorflow import KerasBackend as REGISTER
<<<<<<< HEAD
    elif backend_type == "MINDSPORE":
        from sedna.backend.mindspore import MSBackend as REGISTER
=======
    elif backend_type == "TORCH":
        from sedna.backend.torch import TorchBackend as REGISTER
>>>>>>> 946f92a9
    else:
        warnings.warn(f"{backend_type} Not Support yet, use itself")
        from sedna.backend.base import BackendBase as REGISTER

    model_save_url = config.get("model_url")
    base_model_save = config.get("base_model_url") or model_save_url
    model_save_name = config.get("model_name")

    return REGISTER(
        estimator=estimator, use_cuda=use_cuda,
        use_npu=use_npu,
        model_save_path=base_model_save,
        model_name=model_save_name,
        model_save_url=model_save_url
    )<|MERGE_RESOLUTION|>--- conflicted
+++ resolved
@@ -50,13 +50,10 @@
         from sedna.backend.tensorflow import TFBackend as REGISTER
     elif backend_type == "KERAS":
         from sedna.backend.tensorflow import KerasBackend as REGISTER
-<<<<<<< HEAD
     elif backend_type == "MINDSPORE":
         from sedna.backend.mindspore import MSBackend as REGISTER
-=======
     elif backend_type == "TORCH":
         from sedna.backend.torch import TorchBackend as REGISTER
->>>>>>> 946f92a9
     else:
         warnings.warn(f"{backend_type} Not Support yet, use itself")
         from sedna.backend.base import BackendBase as REGISTER
