--- conflicted
+++ resolved
@@ -164,11 +164,7 @@
         return callback_func(res) if callback_func else res
 
     def get_parameters(self, param, default=None):
-<<<<<<< HEAD
         return self.parameters.get_parameters(param=param, default=default)
-=======
-        return  self.parameters.get_parameters(param=param, default=default)
->>>>>>> 34713867
 
     def report_task_info(self, task_info, status, results=None, kind="train"):
         message = {
