--- conflicted
+++ resolved
@@ -83,7 +83,6 @@
 	return metav1.LabelSelectorAsSelector(ls)
 }
 
-<<<<<<< HEAD
 // Obsolete
 // func GenerateEdgeMeshSelector(workerName string) map[string]string {
 // 	selector := make(map[string]string)
@@ -134,8 +133,6 @@
 	return service.Spec.Ports[0].NodePort, nil
 }
 
-=======
->>>>>>> 3d7c0417
 // injectWorkerParam modifies pod in-place
 func injectWorkerParam(pod *v1.Pod, workerParam *WorkerParam, object CommonInterface) {
 	InjectStorageInitializer(pod, workerParam)
