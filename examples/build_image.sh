#!/bin/bash

# Copyright 2021 The KubeEdge Authors.
#
# Licensed under the Apache License, Version 2.0 (the "License");
# you may not use this file except in compliance with the License.
# You may obtain a copy of the License at
#
#     http://www.apache.org/licenses/LICENSE-2.0
#
# Unless required by applicable law or agreed to in writing, software
# distributed under the License is distributed on an "AS IS" BASIS,
# WITHOUT WARRANTIES OR CONDITIONS OF ANY KIND, either express or implied.
# See the License for the specific language governing permissions and
# limitations under the License.

<<<<<<< HEAD
# Can help when behind corporate network
export GOINSECURE="dmitri.shuralyov.com"
export GOPRIVATE=*

helpFunction()
{
   echo ""
   echo "Usage: $0 -t type"
   echo -e "\t-t The type parameters allows to select which Sedna example to build (joint_inference, federated_learning, etc..)"
   exit 1 # Exit script after printing help
}

while getopts "t:" opt
do
   case "$opt" in
      t ) type="$OPTARG" ;;
      ? ) helpFunction ;; # Print helpFunction in case parameter is non-existent
   esac
done

if [ -z "$type" ]
then
   echo "Defaulting to building all example images..";
   type="all"
fi

cd "$(dirname "${BASH_SOURCE[0]}")"

IMAGE_REPO=${IMAGE_REPO:-kubeedge}
IMAGE_TAG=${IMAGE_TAG:-v0.3.0}
EXAMPLE_REPO_PREFIX=${IMAGE_REPO}/sedna-example-

# Uncomment this line if you want to push your images to a private repository
PRIVATE_DOCKER_REPOSITORY="registry-cbu.huawei.com"

dockerfiles_multiedgetracking=(
multi-edge-tracking-feature-extraction.Dockerfile
multi-edge-tracking-detection.Dockerfile
multi-edge-tracking-reid.Dockerfile
)

dockerfiles_dnn_partitioning=(
dnn-partitioning-alex-net-edge.Dockerfile
dnn-partitioning-alex-net-cloud.Dockerfile
)

=======

# Reset in case getopts has been used previously in the shell
OPTIND=1

usage()
{
   echo ""
   echo "Usage: $0 -r repository dir_1 ... dir_n"
   echo -e "\t-r The repository parameters allows to select a private Docker repository to upload the images to."
   echo -e "\tThe script expects a list of Sedna example to build (joint_inference, federated_learning, etc..).
   \tMultiple example can be built at the same time by passing a list of directories such as: dir_1 dir_2 ...
   \tIf no directory is specified, the script will automatically build all available examples."
   exit 1 # Exit script after printing help
}

while getopts "r:" opt
do
   case "$opt" in
      r ) IMAGE_REPO="$OPTARG" ;;
      ? ) usage ;; # Print usage in case parameter is non-existent
   esac
done

shift $((OPTIND-1))

[ "${1:-}" = "--" ] && shift

type=$@

if [ -z "$type" ]
then
   echo "No example directory/s specified, building all example images.."
   type="all"
fi

if [ -z "$IMAGE_REPO" ]
then
   echo "Using default Docker hub"
   IMAGE_REPO="kubeedge"
fi

cd "$(dirname "${BASH_SOURCE[0]}")"

IMAGE_TAG=${IMAGE_TAG:-v0.4.0}
EXAMPLE_REPO_PREFIX=${IMAGE_REPO}/sedna-example-

>>>>>>> 3d7c0417
dockerfiles_federated_learning=(
federated-learning-mistnet-yolo-aggregator.Dockerfile
federated-learning-mistnet-yolo-client.Dockerfile
federated-learning-surface-defect-detection-aggregation.Dockerfile
<<<<<<< HEAD
federated-learning-surface-defect-detection-aggregation-train.Dockerfile
=======
federated-learning-surface-defect-detection-train.Dockerfile
>>>>>>> 3d7c0417
)

dockerfiles_joint_inference=(
joint-inference-helmet-detection-big.Dockerfile
joint-inference-helmet-detection-little.Dockerfile
)

dockerfiles_lifelong_learning=(
lifelong-learning-atcii-classifier.Dockerfile
)

dockerfiles_incremental_learning=(
incremental-learning-helmet-detection.Dockerfile
)

<<<<<<< HEAD
case $type in

  multiedgetracking | cm5)
    dockerfiles=${dockerfiles_multiedgetracking[@]}
    ;;

  dnn_partitioning | cm6)
    dockerfiles=${dockerfiles_dnn_partitioning[@]}
    ;;

  federated_learning)
    dockerfiles=${dockerfiles_federated_learning[@]}
    ;;

  joint_inference)
    dockerfiles=${dockerfiles_joint_inference[@]}
    ;;

  lifelong_learning)
    dockerfiles=${dockerfiles_lifelong_learning[@]}
    ;;

  incremental_learning)
    dockerfiles=${dockerfiles_incremental_learning[@]}
    ;;

  all | *)
    dockerfiles+=( "${dockerfiles_multiedgetracking[@]}"
      "${dockerfiles_dnn_partitioning[@]}"
      "${dockerfiles_federated_learning[@]}"
      "${dockerfiles_joint_inference[@]}"
      "${dockerfiles_lifelong_learning[@]}"
      "${dockerfiles_incremental_learning[@]}")
    ;;
esac

# If no private Docker repo is set, fallback to the default one.
if [ -z ${PRIVATE_DOCKER_REPOSITORY+x} ]; then TARGET_REPO=${EXAMPLE_REPO_PREFIX}; else TARGET_REPO=${PRIVATE_DOCKER_REPOSITORY}/${EXAMPLE_REPO_PREFIX}; fi

for dockerfile in ${dockerfiles[@]}; do
  echo "Building $dockerfile" 
  example_name=${dockerfile/.Dockerfile}
  docker build -f $dockerfile -t ${TARGET_REPO}${example_name}:${IMAGE_TAG} --label sedna=examples ..
  docker push ${TARGET_REPO}${example_name}:${IMAGE_TAG}
=======
# Iterate over the input folders and build them sequentially.
for tp in ${type[@]}; do
   if [[ "$tp" == "all" ]]; then
      dockerfiles+=( 
         "${dockerfiles_federated_learning[@]}"
         "${dockerfiles_joint_inference[@]}"
         "${dockerfiles_lifelong_learning[@]}"
         "${dockerfiles_incremental_learning[@]}")
   else
      dfiles=dockerfiles_$tp[@]
      dockerfiles+=("${!dfiles}")
   fi
done

# Removing duplicate entries (if any)
dockerfiles=($(echo "${dockerfiles[@]}" | tr ' ' '\n' | sort -u))

for dockerfile in ${dockerfiles[@]}; do
   echo "Building $dockerfile" 
   example_name=${dockerfile/.Dockerfile}
   docker build -f $dockerfile -t ${IMAGE_REPO}/${example_name}:${IMAGE_TAG} --label sedna=examples ..
>>>>>>> 3d7c0417
done<|MERGE_RESOLUTION|>--- conflicted
+++ resolved
@@ -14,54 +14,6 @@
 # See the License for the specific language governing permissions and
 # limitations under the License.
 
-<<<<<<< HEAD
-# Can help when behind corporate network
-export GOINSECURE="dmitri.shuralyov.com"
-export GOPRIVATE=*
-
-helpFunction()
-{
-   echo ""
-   echo "Usage: $0 -t type"
-   echo -e "\t-t The type parameters allows to select which Sedna example to build (joint_inference, federated_learning, etc..)"
-   exit 1 # Exit script after printing help
-}
-
-while getopts "t:" opt
-do
-   case "$opt" in
-      t ) type="$OPTARG" ;;
-      ? ) helpFunction ;; # Print helpFunction in case parameter is non-existent
-   esac
-done
-
-if [ -z "$type" ]
-then
-   echo "Defaulting to building all example images..";
-   type="all"
-fi
-
-cd "$(dirname "${BASH_SOURCE[0]}")"
-
-IMAGE_REPO=${IMAGE_REPO:-kubeedge}
-IMAGE_TAG=${IMAGE_TAG:-v0.3.0}
-EXAMPLE_REPO_PREFIX=${IMAGE_REPO}/sedna-example-
-
-# Uncomment this line if you want to push your images to a private repository
-PRIVATE_DOCKER_REPOSITORY="registry-cbu.huawei.com"
-
-dockerfiles_multiedgetracking=(
-multi-edge-tracking-feature-extraction.Dockerfile
-multi-edge-tracking-detection.Dockerfile
-multi-edge-tracking-reid.Dockerfile
-)
-
-dockerfiles_dnn_partitioning=(
-dnn-partitioning-alex-net-edge.Dockerfile
-dnn-partitioning-alex-net-cloud.Dockerfile
-)
-
-=======
 
 # Reset in case getopts has been used previously in the shell
 OPTIND=1
@@ -108,16 +60,11 @@
 IMAGE_TAG=${IMAGE_TAG:-v0.4.0}
 EXAMPLE_REPO_PREFIX=${IMAGE_REPO}/sedna-example-
 
->>>>>>> 3d7c0417
 dockerfiles_federated_learning=(
 federated-learning-mistnet-yolo-aggregator.Dockerfile
 federated-learning-mistnet-yolo-client.Dockerfile
 federated-learning-surface-defect-detection-aggregation.Dockerfile
-<<<<<<< HEAD
-federated-learning-surface-defect-detection-aggregation-train.Dockerfile
-=======
 federated-learning-surface-defect-detection-train.Dockerfile
->>>>>>> 3d7c0417
 )
 
 dockerfiles_joint_inference=(
@@ -133,52 +80,6 @@
 incremental-learning-helmet-detection.Dockerfile
 )
 
-<<<<<<< HEAD
-case $type in
-
-  multiedgetracking | cm5)
-    dockerfiles=${dockerfiles_multiedgetracking[@]}
-    ;;
-
-  dnn_partitioning | cm6)
-    dockerfiles=${dockerfiles_dnn_partitioning[@]}
-    ;;
-
-  federated_learning)
-    dockerfiles=${dockerfiles_federated_learning[@]}
-    ;;
-
-  joint_inference)
-    dockerfiles=${dockerfiles_joint_inference[@]}
-    ;;
-
-  lifelong_learning)
-    dockerfiles=${dockerfiles_lifelong_learning[@]}
-    ;;
-
-  incremental_learning)
-    dockerfiles=${dockerfiles_incremental_learning[@]}
-    ;;
-
-  all | *)
-    dockerfiles+=( "${dockerfiles_multiedgetracking[@]}"
-      "${dockerfiles_dnn_partitioning[@]}"
-      "${dockerfiles_federated_learning[@]}"
-      "${dockerfiles_joint_inference[@]}"
-      "${dockerfiles_lifelong_learning[@]}"
-      "${dockerfiles_incremental_learning[@]}")
-    ;;
-esac
-
-# If no private Docker repo is set, fallback to the default one.
-if [ -z ${PRIVATE_DOCKER_REPOSITORY+x} ]; then TARGET_REPO=${EXAMPLE_REPO_PREFIX}; else TARGET_REPO=${PRIVATE_DOCKER_REPOSITORY}/${EXAMPLE_REPO_PREFIX}; fi
-
-for dockerfile in ${dockerfiles[@]}; do
-  echo "Building $dockerfile" 
-  example_name=${dockerfile/.Dockerfile}
-  docker build -f $dockerfile -t ${TARGET_REPO}${example_name}:${IMAGE_TAG} --label sedna=examples ..
-  docker push ${TARGET_REPO}${example_name}:${IMAGE_TAG}
-=======
 # Iterate over the input folders and build them sequentially.
 for tp in ${type[@]}; do
    if [[ "$tp" == "all" ]]; then
@@ -200,5 +101,4 @@
    echo "Building $dockerfile" 
    example_name=${dockerfile/.Dockerfile}
    docker build -f $dockerfile -t ${IMAGE_REPO}/${example_name}:${IMAGE_TAG} --label sedna=examples ..
->>>>>>> 3d7c0417
 done